# TODO List

## User

- ~~Allow user to edit their own data (currently just admin)~~
- ~~Dedicated 'change password' route, only change password of the current logged
  in user.~~
- ~~admin can ban/unban a user.~~
- ~~user can get their own user details~~
- Add certain users that will not time-expire (or much longer time) for eg for
  owner or premium access.
- Replace the `toml`/`toml_w` libraries with `tomlkit` for better functionality.
<<<<<<< HEAD
- Semd emails on signup, login, change password etc.
=======
- Add refresh token functionality to refresh an expired token.
- Send email for register, login, pw change etc.
- Confirm registrations with a link sent by email.
>>>>>>> 0bdc6d09
<|MERGE_RESOLUTION|>--- conflicted
+++ resolved
@@ -10,10 +10,6 @@
 - Add certain users that will not time-expire (or much longer time) for eg for
   owner or premium access.
 - Replace the `toml`/`toml_w` libraries with `tomlkit` for better functionality.
-<<<<<<< HEAD
-- Semd emails on signup, login, change password etc.
-=======
 - Add refresh token functionality to refresh an expired token.
 - Send email for register, login, pw change etc.
 - Confirm registrations with a link sent by email.
->>>>>>> 0bdc6d09
